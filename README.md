--- conflicted
+++ resolved
@@ -3,16 +3,10 @@
 
 A zerocopy, `no_alloc` token program for solana that is highly optimized for transfers. The program supports batch invocations, allowing multiple instructions to be executed within a single program invocation. If it were to be used, this could reduce token program blockspace on mainnet from 8-10% to 1-3%.
 
-<<<<<<< HEAD
 
 ### Notes:
 ###### Comparisons:
 Pubkey comparisons via `PartialEq` cost ≈30 cus. This can be reduced to 10 via memcmp syscall
-=======
-# Notes/TODOs:
-# 1) Comparisons:
-Pubkey comparisons via `PartialEq` cost several dozen compute units. This can be reduced to 10 via memop comparison
->>>>>>> e5c65b8e
 ```rust
 fn mem_op_consume(invoke_context: &mut InvokeContext, n: u64) -> Result<(), Error> {
     let compute_budget = invoke_context.get_compute_budget();
